#
# Licensed to the Apache Software Foundation (ASF) under one or more
# contributor license agreements.  See the NOTICE file distributed with
# this work for additional information regarding copyright ownership.
# The ASF licenses this file to You under the Apache License, Version 2.0
# (the "License"); you may not use this file except in compliance with
# the License.  You may obtain a copy of the License at
#
#    http://www.apache.org/licenses/LICENSE-2.0
#
# Unless required by applicable law or agreed to in writing, software
# distributed under the License is distributed on an "AS IS" BASIS,
# WITHOUT WARRANTIES OR CONDITIONS OF ANY KIND, either express or implied.
# See the License for the specific language governing permissions and
# limitations under the License.
#

[MAIN]

# Analyse import fallback blocks. This can be used to support both Python 2 and
# 3 compatible code, which means that the block might have code that exists
# only in one or another interpreter, leading to false positives when analysed.
analyse-fallback-blocks=no

# Clear in-memory caches upon conclusion of linting. Useful if running pylint
# in a server-like mode.
clear-cache-post-run=no

# Load and enable all available extensions. Use --list-extensions to see a list
# all available extensions.
#enable-all-extensions=

# In error mode, messages with a category besides ERROR or FATAL are
# suppressed, and no reports are done by default. Error mode is compatible with
# disabling specific errors.
#errors-only=

# Always return a 0 (non-error) status code, even if lint errors are found.
# This is primarily useful in continuous integration scripts.
#exit-zero=

# A comma-separated list of package or module names from where C extensions may
# be loaded. Extensions are loading into the active Python interpreter and may
# run arbitrary code.
extension-pkg-allow-list=

# A comma-separated list of package or module names from where C extensions may
# be loaded. Extensions are loading into the active Python interpreter and may
# run arbitrary code. (This is an alternative name to extension-pkg-allow-list
# for backward compatibility.)
extension-pkg-whitelist=

# Return non-zero exit code if any of these messages/categories are detected,
# even if score is above --fail-under value. Syntax same as enable. Messages
# specified are enabled, while categories only check already-enabled messages.
fail-on=

# Specify a score threshold under which the program will exit with error.
fail-under=10

# Interpret the stdin as a python script, whose filename needs to be passed as
# the module_or_package argument.
#from-stdin=

# Files or directories to be skipped. They should be base names, not paths.
ignore=CVS

# Add files or directories matching the regular expressions patterns to the
# ignore-list. The regex matches against paths and can be in Posix or Windows
# format. Because '\\' represents the directory delimiter on Windows systems,
# it can't be used as an escape character.
ignore-paths=./hugegraph-python-client/src/pyhugegraph/structure,./hugegraph-python-client/src/pyhugegraph/api/schema_manage,./hugegraph-python-client/src/pyhugegraph/api/graph.py,./hugegraph-python-client/src/pyhugegraph/api/schema.py

# Files or directories matching the regular expression patterns are skipped.
# The regex matches against base names, not paths. The default value ignores
# Emacs file locks
ignore-patterns=^\.#

# List of module names for which member attributes should not be checked
# (useful for modules/projects where namespaces are manipulated during runtime
# and thus existing member attributes cannot be deduced by static analysis). It
# supports qualified module names, as well as Unix pattern matching.
ignored-modules=

# Python code to execute, usually for sys.path manipulation such as
# pygtk.require().
#init-hook=

# Use multiple processes to speed up Pylint. Specifying 0 will auto-detect the
# number of processors available to use, and will cap the count on Windows to
# avoid hangs.
jobs=1

# Control the amount of potential inferred values when inferring a single
# object. This can help the performance when dealing with large functions or
# complex, nested conditions.
limit-inference-results=100

# List of plugins (as comma separated values of python module names) to load,
# usually to register additional checkers.
load-plugins=

# Pickle collected data for later comparisons.
persistent=yes

# Minimum Python version to use for version dependent checks. Will default to
# the version used to run pylint.
py-version=3.11

# Discover python modules and packages in the file system subtree.
recursive=no

# Add paths to the list of the source roots. Supports globbing patterns. The
# source root is an absolute path or a path relative to the current working
# directory used to determine a package namespace for modules located under the
# source root.
source-roots=

# When enabled, pylint would attempt to guess common misconfiguration and emit
# user-friendly hints instead of false-positive error messages.
suggestion-mode=yes

# Allow loading of arbitrary C extensions. Extensions are imported into the
# active Python interpreter and may run arbitrary code.
unsafe-load-any-extension=no

# In verbose mode, extra non-checker-related info will be displayed.
#verbose=


[BASIC]

# Naming style matching correct argument names.
argument-naming-style=snake_case

# Regular expression matching correct argument names. Overrides argument-
# naming-style. If left empty, argument names will be checked with the set
# naming style.
#argument-rgx=

# Naming style matching correct attribute names.
attr-naming-style=snake_case

# Regular expression matching correct attribute names. Overrides attr-naming-
# style. If left empty, attribute names will be checked with the set naming
# style.
#attr-rgx=

# Bad variable names which should always be refused, separated by a comma.
bad-names=foo,
          bar,
          baz,
          toto,
          tutu,
          tata

# Bad variable names regexes, separated by a comma. If names match any regex,
# they will always be refused
bad-names-rgxs=

# Naming style matching correct class attribute names.
class-attribute-naming-style=any

# Regular expression matching correct class attribute names. Overrides class-
# attribute-naming-style. If left empty, class attribute names will be checked
# with the set naming style.
#class-attribute-rgx=

# Naming style matching correct class constant names.
class-const-naming-style=UPPER_CASE

# Regular expression matching correct class constant names. Overrides class-
# const-naming-style. If left empty, class constant names will be checked with
# the set naming style.
#class-const-rgx=

# Naming style matching correct class names.
class-naming-style=PascalCase

# Regular expression matching correct class names. Overrides class-naming-
# style. If left empty, class names will be checked with the set naming style.
#class-rgx=

# Naming style matching correct constant names.
const-naming-style=UPPER_CASE

# Regular expression matching correct constant names. Overrides const-naming-
# style. If left empty, constant names will be checked with the set naming
# style.
#const-rgx=

# Minimum line length for functions/classes that require docstrings, shorter
# ones are exempt.
docstring-min-length=-1

# Naming style matching correct function names.
function-naming-style=snake_case

# Regular expression matching correct function names. Overrides function-
# naming-style. If left empty, function names will be checked with the set
# naming style.
#function-rgx=

# Good variable names which should always be accepted, separated by a comma.
good-names=i,
           j,
           k,
           ex,
           Run,
           _

# Good variable names regexes, separated by a comma. If names match any regex,
# they will always be accepted
good-names-rgxs=

# Include a hint for the correct naming format with invalid-name.
include-naming-hint=no

# Naming style matching correct inline iteration names.
inlinevar-naming-style=any

# Regular expression matching correct inline iteration names. Overrides
# inlinevar-naming-style. If left empty, inline iteration names will be checked
# with the set naming style.
#inlinevar-rgx=

# Naming style matching correct method names.
method-naming-style=snake_case

# Regular expression matching correct method names. Overrides method-naming-
# style. If left empty, method names will be checked with the set naming style.
#method-rgx=

# Naming style matching correct module names.
module-naming-style=snake_case

# Regular expression matching correct module names. Overrides module-naming-
# style. If left empty, module names will be checked with the set naming style.
#module-rgx=

# Colon-delimited sets of names that determine each other's naming style when
# the name regexes allow several styles.
name-group=

# Regular expression which should only match function or class names that do
# not require a docstring.
no-docstring-rgx=^_

# List of decorators that produce properties, such as abc.abstractproperty. Add
# to this list to register other decorators that produce valid properties.
# These decorators are taken in consideration only for invalid-name.
property-classes=abc.abstractproperty

# Regular expression matching correct type alias names. If left empty, type
# alias names will be checked with the set naming style.
#typealias-rgx=

# Regular expression matching correct type variable names. If left empty, type
# variable names will be checked with the set naming style.
#typevar-rgx=

# Naming style matching correct variable names.
variable-naming-style=snake_case

# Regular expression matching correct variable names. Overrides variable-
# naming-style. If left empty, variable names will be checked with the set
# naming style.
#variable-rgx=


[CLASSES]

# Warn about protected attribute access inside special methods
check-protected-access-in-special-methods=no

# List of method names used to declare (i.e. assign) instance attributes.
defining-attr-methods=__init__,
                      __new__,
                      setUp,
                      asyncSetUp,
                      __post_init__

# List of member names, which should be excluded from the protected access
# warning.
exclude-protected=_asdict,_fields,_replace,_source,_make,os._exit

# List of valid names for the first argument in a class method.
valid-classmethod-first-arg=cls

# List of valid names for the first argument in a metaclass class method.
valid-metaclass-classmethod-first-arg=mcs


[DESIGN]

# List of regular expressions of class ancestor names to ignore when counting
# public methods (see R0903)
exclude-too-few-public-methods=

# List of qualified class names to ignore when counting class parents (see
# R0901)
ignored-parents=

# Maximum number of arguments for function / method.
max-args=5

# Maximum number of attributes for a class (see R0902).
max-attributes=7

# Maximum number of boolean expressions in an if statement (see R0916).
max-bool-expr=5

# Maximum number of branch for function / method body.
max-branches=12

# Maximum number of locals for function / method body.
max-locals=15

# Maximum number of parents for a class (see R0901).
max-parents=7

# Maximum number of public methods for a class (see R0904).
max-public-methods=20

# Maximum number of return / yield for function / method body.
max-returns=6

# Maximum number of statements in function / method body.
max-statements=50

# Minimum number of public methods for a class (see R0903).
min-public-methods=2


[EXCEPTIONS]

# Exceptions that will emit a warning when caught.
overgeneral-exceptions=builtins.BaseException,builtins.Exception


[FORMAT]

# Expected format of line ending, e.g. empty (any line ending), LF or CRLF.
expected-line-ending-format=

# Regexp for a line that is allowed to be longer than the limit.
ignore-long-lines=^\s*(# )?<?https?://\S+>?$

# Number of spaces of indent required inside a hanging or continued line.
indent-after-paren=4

# String used as indentation unit. This is usually "    " (4 spaces) or "\t" (1
# tab).
indent-string='    '

# Maximum number of characters on a single line.
max-line-length=120

# Maximum number of lines in a module.
max-module-lines=1000

# Allow the body of a class to be on the same line as the declaration if body
# contains single statement.
single-line-class-stmt=no

# Allow the body of an if to be on the same line as the test if there is no
# else.
single-line-if-stmt=no


[IMPORTS]

# List of modules that can be imported at any level, not just the top level
# one.
allow-any-import-level=

# Allow explicit reexports by alias from a package __init__.
allow-reexport-from-package=no

# Allow wildcard imports from modules that define __all__.
allow-wildcard-with-all=no

# Deprecated modules which should not be used, separated by a comma.
deprecated-modules=

# Output a graph (.gv or any supported image format) of external dependencies
# to the given file (report RP0402 must not be disabled).
ext-import-graph=

# Output a graph (.gv or any supported image format) of all (i.e. internal and
# external) dependencies to the given file (report RP0402 must not be
# disabled).
import-graph=

# Output a graph (.gv or any supported image format) of internal dependencies
# to the given file (report RP0402 must not be disabled).
int-import-graph=

# Force import order to recognize a module as part of the standard
# compatibility libraries.
known-standard-library=

# Force import order to recognize a module as part of a third party library.
known-third-party=enchant

# Couples of modules and preferred modules, separated by a comma.
preferred-modules=


[LOGGING]

# The type of string formatting that logging methods do. `old` means using %
# formatting, `new` is for `{}` formatting.
logging-format-style=old

# Logging modules to check that the string format arguments are in logging
# function parameter format.
logging-modules=logging


[MESSAGES CONTROL]

# Only show warnings with the listed confidence levels. Leave empty to show
# all. Valid levels: HIGH, CONTROL_FLOW, INFERENCE, INFERENCE_FAILURE,
# UNDEFINED.
confidence=HIGH,
           CONTROL_FLOW,
           INFERENCE,
           INFERENCE_FAILURE,
           UNDEFINED

# Disable the message, report, category or checker with the given id(s). You
# can either give multiple identifiers separated by comma (,) or put this
# option multiple times (only on the command line, not in the configuration
# file where it should appear only once). You can also use "--disable=all" to
# disable everything first and then re-enable specific checks. For example, if
# you want to run only the similarities checker, you can use "--disable=all
# --enable=similarities". If you want to run only the classes checker, but have
# no Warning level messages displayed, use "--disable=all --enable=classes
# --disable=W".
disable=raw-checker-failed,
        bad-inline-option,
        locally-disabled,
        file-ignored,
        suppressed-message,
        useless-suppression,
        deprecated-pragma,
        use-symbolic-message-instead,
        use-implicit-booleaness-not-comparison-to-string,
        use-implicit-booleaness-not-comparison-to-zero,
        missing-module-docstring,
        missing-class-docstring,
        missing-function-docstring,
        W0122,  # Use of exec (exec-used)
        R0914,  # Too many local variables (19/15) (too-many-locals)
        R0903,  # Too few public methods (1/2)
        W0613,  # Unused argument
        W0511,  # TODO
        W0719,  # Raising too general exception: Exception
        R0801,  # Similar lines
        W0105,  # String statement has no effect (pointless-string-statement)
        R0913,  # Too many arguments (6/5) (too-many-arguments)
        C0415,  # Import outside toplevel
        R0902,  # Too many instance attributes (11/7)
        R1725,  # Consider using Python 3 style super() without arguments (super-with-arguments)
        W0622,  # Redefining built-in 'id' (redefined-builtin)
        R0904,  # Too many public methods (27/20) (too-many-public-methods)
        E1120,  # TODO: unbound-method-call-no-value-for-parameter
<<<<<<< HEAD
=======
        # R0917,  # Too many positional arguments (6/5) (too-many-positional-arguments) - Not available in older pylint versions
>>>>>>> 957283e6
        C0103,
        E1101,  # no-member - Dynamic attributes set via setattr() in BasePromptConfig

# Enable the message, report, category or checker with the given id(s). You can
# either give multiple identifier separated by comma (,) or put this option
# multiple time (only on the command line, not in the configuration file where
# it should appear only once). See also the "--disable" option for examples.
enable=


[METHOD_ARGS]

# List of qualified names (i.e., library.method) which require a timeout
# parameter e.g. 'requests.api.get,requests.api.post'
timeout-methods=requests.api.delete,requests.api.get,requests.api.head,requests.api.options,requests.api.patch,requests.api.post,requests.api.put,requests.api.request


[MISCELLANEOUS]

# List of note tags to take in consideration, separated by a comma.
notes=FIXME,
      XXX,
      TODO

# Regular expression of note tags to take in consideration.
notes-rgx=


[REFACTORING]

# Maximum number of nested blocks for function / method body
max-nested-blocks=5

# Complete name of functions that never returns. When checking for
# inconsistent-return-statements if a never returning function is called then
# it will be considered as an explicit return statement and no message will be
# printed.
never-returning-functions=sys.exit,argparse.parse_error


[REPORTS]

# Python expression which should return a score less than or equal to 10. You
# have access to the variables 'fatal', 'error', 'warning', 'refactor',
# 'convention', and 'info' which contain the number of messages in each
# category, as well as 'statement' which is the total number of statements
# analyzed. This score is used by the global evaluation report (RP0004).
evaluation=max(0, 0 if fatal else 10.0 - ((float(5 * error + warning + refactor + convention) / statement) * 10))

# Template used to display messages. This is a python new-style format string
# used to format the message information. See doc for all details.
msg-template=

# Set the output format. Available formats are: text, parseable, colorized,
# json2 (improved json format), json (old json format) and msvs (visual
# studio). You can also give a reporter class, e.g.
# mypackage.mymodule.MyReporterClass.
#output-format=

# Tells whether to display a full report or only the messages.
reports=no

# Activate the evaluation score.
score=yes


[SIMILARITIES]

# Comments are removed from the similarity computation
ignore-comments=yes

# Docstrings are removed from the similarity computation
ignore-docstrings=yes

# Imports are removed from the similarity computation
ignore-imports=yes

# Signatures are removed from the similarity computation
ignore-signatures=yes

# Minimum lines number of a similarity.
min-similarity-lines=4


[SPELLING]

# Limits count of emitted suggestions for spelling mistakes.
max-spelling-suggestions=4

# Spelling dictionary name. No available dictionaries : You need to install
# both the python package and the system dependency for enchant to work.
spelling-dict=

# List of comma separated words that should be considered directives if they
# appear at the beginning of a comment and should not be checked.
spelling-ignore-comment-directives=fmt: on,fmt: off,noqa:,noqa,nosec,isort:skip,mypy:

# List of comma separated words that should not be checked.
spelling-ignore-words=

# A path to a file that contains the private dictionary; one word per line.
spelling-private-dict-file=

# Tells whether to store unknown words to the private dictionary (see the
# --spelling-private-dict-file option) instead of raising a message.
spelling-store-unknown-words=no


[STRING]

# This flag controls whether inconsistent-quotes generates a warning when the
# character used as a quote delimiter is used inconsistently within a module.
check-quote-consistency=no

# This flag controls whether the implicit-str-concat should generate a warning
# on implicit string concatenation in sequences defined over several lines.
check-str-concat-over-line-jumps=no


[TYPECHECK]

# List of decorators that produce context managers, such as
# contextlib.contextmanager. Add to this list to register other decorators that
# produce valid context managers.
contextmanager-decorators=contextlib.contextmanager

# List of members which are set dynamically and missed by pylint inference
# system, and so shouldn't trigger E1101 when accessed. Python regular
# expressions are accepted.
generated-members=

# Tells whether to warn about missing members when the owner of the attribute
# is inferred to be None.
ignore-none=yes

# This flag controls whether pylint should warn about no-member and similar
# checks whenever an opaque object is returned when inferring. The inference
# can return multiple potential results while evaluating a Python object, but
# some branches might not be evaluated, which results in partial inference. In
# that case, it might be useful to still emit no-member and other checks for
# the rest of the inferred objects.
ignore-on-opaque-inference=yes

# List of symbolic message names to ignore for Mixin members.
ignored-checks-for-mixins=no-member,
                          not-async-context-manager,
                          not-context-manager,
                          attribute-defined-outside-init

# List of class names for which member attributes should not be checked (useful
# for classes with dynamically set attributes). This supports the use of
# qualified names.
ignored-classes=optparse.Values,thread._local,_thread._local,argparse.Namespace

# Show a hint with possible names when a member name was not found. The aspect
# of finding the hint is based on edit distance.
missing-member-hint=yes

# The minimum edit distance a name should have in order to be considered a
# similar match for a missing member name.
missing-member-hint-distance=1

# The total number of similar names that should be taken in consideration when
# showing a hint for a missing member.
missing-member-max-choices=1

# Regex pattern to define which classes are considered mixins.
mixin-class-rgx=.*[Mm]ixin

# List of decorators that change the signature of a decorated function.
signature-mutators=


[VARIABLES]

# List of additional names supposed to be defined in builtins. Remember that
# you should avoid defining new builtins when possible.
additional-builtins=

# Tells whether unused global variables should be treated as a violation.
allow-global-unused-variables=yes

# List of names allowed to shadow builtins
allowed-redefined-builtins=

# List of strings which can identify a callback function by name. A callback
# name must start or end with one of those strings.
callbacks=cb_,
          _cb

# A regular expression matching the name of dummy variables (i.e. expected to
# not be used).
dummy-variables-rgx=_+$|(_[a-zA-Z0-9_]*[a-zA-Z0-9]+?$)|dummy|^ignored_|^unused_

# Argument names that match this expression will be ignored.
ignored-argument-names=_.*|^ignored_|^unused_

# Tells whether we should check for unused import in __init__ files.
init-import=no

# List of qualified module names which can have objects that can redefine
# builtins.
redefining-builtins-modules=six.moves,past.builtins,future.builtins,builtins,io<|MERGE_RESOLUTION|>--- conflicted
+++ resolved
@@ -466,10 +466,7 @@
         W0622,  # Redefining built-in 'id' (redefined-builtin)
         R0904,  # Too many public methods (27/20) (too-many-public-methods)
         E1120,  # TODO: unbound-method-call-no-value-for-parameter
-<<<<<<< HEAD
-=======
         # R0917,  # Too many positional arguments (6/5) (too-many-positional-arguments) - Not available in older pylint versions
->>>>>>> 957283e6
         C0103,
         E1101,  # no-member - Dynamic attributes set via setattr() in BasePromptConfig
 
