--- conflicted
+++ resolved
@@ -36,28 +36,19 @@
         self.filename_prefix = get_filename_prefix(llm_settings.embedding_type, getattr(embedding, "model_name", None))
 
     def run(self, context: Dict[str, Any]) -> Dict[str, Any]:
-<<<<<<< HEAD
         examples_embedding = []
         embed_dim = 0
         
-=======
-        # !: We have assumed that self.example is not empty
-        queries = [example["query"] for example in self.examples]
-        # TODO: refactor function chain async to avoid blocking
-        examples_embedding = asyncio.run(get_embeddings_parallel(self.embedding, queries))
-        embed_dim = len(examples_embedding[0])
->>>>>>> 09d09b50
         if len(self.examples) > 0:
-            for example in self.examples:
-                examples_embedding.append(self.embedding.get_text_embedding(example["query"]))
+            # Use the new async parallel embedding approach from upstream
+            queries = [example["query"] for example in self.examples]
+            # TODO: refactor function chain async to avoid blocking
+            examples_embedding = asyncio.run(get_embeddings_parallel(self.embedding, queries))
             embed_dim = len(examples_embedding[0])
+            
             vector_index = VectorIndex(embed_dim)
             vector_index.add(examples_embedding, self.examples)
-<<<<<<< HEAD
-            vector_index.to_index_file(self.index_dir)
+            vector_index.to_index_file(self.index_dir, self.filename_prefix)
             
-=======
-            vector_index.to_index_file(self.index_dir, self.filename_prefix)
->>>>>>> 09d09b50
         context["embed_dim"] = embed_dim
         return context